# Copyright (c) 2017-2019 Uber Technologies, Inc.
# SPDX-License-Identifier: Apache-2.0

import logging
import os
import sys
from subprocess import check_call

import pytest

from tests.common import EXAMPLES_DIR, requires_cuda, xfail_param

logger = logging.getLogger(__name__)
pytestmark = pytest.mark.stage('test_examples')


CPU_EXAMPLES = [
    'air/main.py --num-steps=1',
    'air/main.py --num-steps=1 --no-baseline',
    'baseball.py --num-samples=200 --warmup-steps=100 --num-chains=2',
    'lkj.py --n=50 --num-chains=1 --warmup-steps=100 --num-samples=200',
    'capture_recapture/cjs.py --num-steps=1 -m 1',
    'capture_recapture/cjs.py --num-steps=1 -m 2',
    'capture_recapture/cjs.py --num-steps=1 -m 3',
    'capture_recapture/cjs.py --num-steps=1 -m 4',
    'capture_recapture/cjs.py --num-steps=1 -m 5',
    'capture_recapture/cjs.py --num-steps=1 -m 1 --tmc --tmc-num-samples=2',
    'capture_recapture/cjs.py --num-steps=1 -m 2 --tmc --tmc-num-samples=2',
    'capture_recapture/cjs.py --num-steps=1 -m 3 --tmc --tmc-num-samples=2',
    'capture_recapture/cjs.py --num-steps=1 -m 4 --tmc --tmc-num-samples=2',
    'capture_recapture/cjs.py --num-steps=1 -m 5 --tmc --tmc-num-samples=2',
    'contrib/autoname/scoping_mixture.py --num-epochs=1',
    'contrib/autoname/mixture.py --num-epochs=1',
    'contrib/autoname/tree_data.py --num-epochs=1',
    'contrib/cevae/synthetic.py --num-epochs=1',
    'contrib/epidemiology/sir.py -np=128 -t=2 -w=2 -n=4 -d=20 -p=1000 -f 2',
    'contrib/epidemiology/sir.py -np=128 -t=2 -w=2 -n=4 -d=20 -p=1000 -f 2 -e=2',
    'contrib/epidemiology/sir.py -np=128 -t=2 -w=2 -n=4 -d=20 -p=1000 -f 2 -k=1',
    'contrib/epidemiology/sir.py -np=128 -t=2 -w=2 -n=4 -d=20 -p=1000 -f 2 -e=2 -k=1',
    'contrib/epidemiology/sir.py -np=128 -t=2 -w=2 -n=4 -d=20 -p=1000 -f 2 --haar',
    'contrib/epidemiology/sir.py -np=128 -t=2 -w=2 -n=4 -d=20 -p=1000 -f 2 -nb=8',
    'contrib/epidemiology/sir.py -np=128 -t=2 -w=2 -n=4 -d=20 -p=1000 -f 2 -hfm=3',
    'contrib/epidemiology/sir.py -np=128 -t=2 -w=2 -n=4 -d=20 -p=1000 -f 2 -a',
<<<<<<< HEAD
    'contrib/epidemiology/sir.py -np=128 -t=2 -w=2 -n=4 -d=20 -p=1000 -f 2 --relax',
=======
    'contrib/epidemiology/sir.py -np=128 -t=2 -w=2 -n=4 -d=20 -p=1000 -f 2 -o=0.2',
>>>>>>> 739d7a0d
    'contrib/epidemiology/regional.py -t=2 -w=2 -n=4 -r=3 -d=20 -p=1000 -f 2',
    'contrib/epidemiology/regional.py -t=2 -w=2 -n=4 -r=3 -d=20 -p=1000 -f 2 --haar',
    'contrib/epidemiology/regional.py -t=2 -w=2 -n=4 -r=3 -d=20 -p=1000 -f 2 -hfm=3',
    'contrib/forecast/bart.py --num-steps=2 --stride=99999',
    'contrib/gp/sv-dkl.py --epochs=1 --num-inducing=4 --batch-size=1000',
    'contrib/gp/sv-dkl.py --binary --epochs=1 --num-inducing=4 --batch-size=1000',
    'contrib/oed/ab_test.py --num-vi-steps=10 --num-bo-steps=2',
    'contrib/timeseries/gp_models.py -m imgp --test --num-steps=2',
    'contrib/timeseries/gp_models.py -m lcmgp --test --num-steps=2',
    'dmm/dmm.py --num-epochs=1',
    'dmm/dmm.py --num-epochs=1 --tmcelbo --tmc-num-samples=2',
    'dmm/dmm.py --num-epochs=1 --num-iafs=1',
    'dmm/dmm.py --num-epochs=1 --tmc --tmc-num-samples=2',
    'dmm/dmm.py --num-epochs=1 --tmcelbo --tmc-num-samples=2',
    'eight_schools/mcmc.py --num-samples=500 --warmup-steps=100',
    'eight_schools/svi.py --num-epochs=1',
    'einsum.py',
    'hmm.py --num-steps=1 --truncate=10 --model=0',
    'hmm.py --num-steps=1 --truncate=10 --model=1',
    'hmm.py --num-steps=1 --truncate=10 --model=2',
    'hmm.py --num-steps=1 --truncate=10 --model=3',
    'hmm.py --num-steps=1 --truncate=10 --model=4',
    'hmm.py --num-steps=1 --truncate=10 --model=5',
    'hmm.py --num-steps=1 --truncate=10 --model=6',
    'hmm.py --num-steps=1 --truncate=10 --model=6 --raftery-parameterization',
    'hmm.py --num-steps=1 --truncate=10 --model=7',
    'hmm.py --num-steps=1 --truncate=10 --model=0 --tmc --tmc-num-samples=2',
    'hmm.py --num-steps=1 --truncate=10 --model=1 --tmc --tmc-num-samples=2',
    'hmm.py --num-steps=1 --truncate=10 --model=2 --tmc --tmc-num-samples=2',
    'hmm.py --num-steps=1 --truncate=10 --model=3 --tmc --tmc-num-samples=2',
    'hmm.py --num-steps=1 --truncate=10 --model=4 --tmc --tmc-num-samples=2',
    'hmm.py --num-steps=1 --truncate=10 --model=5 --tmc --tmc-num-samples=2',
    'hmm.py --num-steps=1 --truncate=10 --model=6 --tmc --tmc-num-samples=2',
    'inclined_plane.py --num-samples=1',
    'lda.py --num-steps=2 --num-words=100 --num-docs=100 --num-words-per-doc=8',
    'minipyro.py --backend=pyro',
    'minipyro.py',
    'mixed_hmm/experiment.py --timesteps=1',
    'neutra.py -n 10 --num-warmup 10 --num-samples 10',
    'rsa/generics.py --num-samples=10',
    'rsa/hyperbole.py --price=10000',
    'rsa/schelling.py --num-samples=10',
    'rsa/schelling_false.py --num-samples=10',
    'rsa/semantic_parsing.py --num-samples=10',
    'sir_hmc.py -t=2 -w=2 -n=4 -d=2 -m=1 --enum',
    'sir_hmc.py -t=2 -w=2 -n=4 -d=2 -p=10000 --sequential',
    'sir_hmc.py -t=2 -w=2 -n=4 -d=100 -p=10000 -f 2',
    'smcfilter.py --num-timesteps=3 --num-particles=10',
    'sparse_gamma_def.py --num-epochs=2 --eval-particles=2 --eval-frequency=1 --guide custom',
    'sparse_gamma_def.py --num-epochs=2 --eval-particles=2 --eval-frequency=1 --guide auto',
    'sparse_gamma_def.py --num-epochs=2 --eval-particles=2 --eval-frequency=1 --guide easy',
    xfail_param('sparse_regression.py --num-steps=2 --num-data=50 --num-dimensions 20',
                reason='https://github.com/pyro-ppl/pyro/issues/2082'),
    'vae/ss_vae_M2.py --num-epochs=1',
    'vae/ss_vae_M2.py --num-epochs=1 --aux-loss',
    'vae/ss_vae_M2.py --num-epochs=1 --enum-discrete=parallel',
    'vae/ss_vae_M2.py --num-epochs=1 --enum-discrete=sequential',
    'vae/vae.py --num-epochs=1',
    'vae/vae_comparison.py --num-epochs=1',
]

CUDA_EXAMPLES = [
    'air/main.py --num-steps=1 --cuda',
    'baseball.py --num-samples=200 --warmup-steps=100 --num-chains=2 --cuda',
    'contrib/cevae/synthetic.py --num-epochs=1 --cuda',
    'contrib/epidemiology/sir.py -t=2 -w=2 -n=4 -d=20 -p=1000 -f 2 --cuda',
    'contrib/epidemiology/sir.py -t=2 -w=2 -n=4 -d=20 -p=1000 -f 2 -nb=16 --cuda',
    'contrib/epidemiology/sir.py -t=2 -w=2 -n=4 -d=20 -p=1000 -f 2 --haar --cuda',
    'contrib/epidemiology/regional.py -t=2 -w=2 -n=4 -r=3 -d=20 -p=1000 -f 2 --cuda',
    'contrib/epidemiology/regional.py -t=2 -w=2 -n=4 -r=3 -d=20 -p=1000 -f 2 --haar --cuda',
    'contrib/gp/sv-dkl.py --epochs=1 --num-inducing=4 --cuda',
    'lkj.py --n=50 --num-chains=1 --warmup-steps=100 --num-samples=200 --cuda',
    'dmm/dmm.py --num-epochs=1 --cuda',
    'dmm/dmm.py --num-epochs=1 --num-iafs=1 --cuda',
    'dmm/dmm.py --num-epochs=1 --tmc --tmc-num-samples=2 --cuda',
    'dmm/dmm.py --num-epochs=1 --tmcelbo --tmc-num-samples=2 --cuda',
    'einsum.py --cuda',
    'hmm.py --num-steps=1 --truncate=10 --model=0 --cuda',
    'hmm.py --num-steps=1 --truncate=10 --model=1 --cuda',
    'hmm.py --num-steps=1 --truncate=10 --model=2 --cuda',
    'hmm.py --num-steps=1 --truncate=10 --model=3 --cuda',
    'hmm.py --num-steps=1 --truncate=10 --model=4 --cuda',
    'hmm.py --num-steps=1 --truncate=10 --model=5 --cuda',
    'hmm.py --num-steps=1 --truncate=10 --model=6 --cuda',
    'hmm.py --num-steps=1 --truncate=10 --model=6 --cuda --raftery-parameterization',
    'hmm.py --num-steps=1 --truncate=10 --model=7 --cuda',
    'hmm.py --num-steps=1 --truncate=10 --model=0 --tmc --tmc-num-samples=2 --cuda',
    'hmm.py --num-steps=1 --truncate=10 --model=1 --tmc --tmc-num-samples=2 --cuda',
    'hmm.py --num-steps=1 --truncate=10 --model=2 --tmc --tmc-num-samples=2 --cuda',
    'hmm.py --num-steps=1 --truncate=10 --model=3 --tmc --tmc-num-samples=2 --cuda',
    'hmm.py --num-steps=1 --truncate=10 --model=4 --tmc --tmc-num-samples=2 --cuda',
    'hmm.py --num-steps=1 --truncate=10 --model=5 --tmc --tmc-num-samples=2 --cuda',
    'hmm.py --num-steps=1 --truncate=10 --model=6 --tmc --tmc-num-samples=2 --cuda',
    'sir_hmc.py -t=2 -w=2 -n=4 -d=2 -m=1 --enum --cuda',
    'sir_hmc.py -t=2 -w=2 -n=4 -d=2 -p=10000 --sequential --cuda',
    'sir_hmc.py -t=2 -w=2 -n=4 -d=100 -p=10000 --cuda',
    'vae/vae.py --num-epochs=1 --cuda',
    'vae/ss_vae_M2.py --num-epochs=1 --cuda',
    'vae/ss_vae_M2.py --num-epochs=1 --aux-loss --cuda',
    'vae/ss_vae_M2.py --num-epochs=1 --enum-discrete=parallel --cuda',
    'vae/ss_vae_M2.py --num-epochs=1 --enum-discrete=sequential --cuda',
]


def xfail_jit(*args):
    return pytest.param(*args, marks=[pytest.mark.xfail(reason="not jittable"),
                                      pytest.mark.skipif('CI' in os.environ, reason='slow test')])


JIT_EXAMPLES = [
    'air/main.py --num-steps=1 --jit',
    'baseball.py --num-samples=200 --warmup-steps=100 --jit',
    'contrib/autoname/mixture.py --num-epochs=1 --jit',
    'contrib/cevae/synthetic.py --num-epochs=1 --jit',
    xfail_jit('lkj.py --n=50 --num-chains=1 --warmup-steps=100 --num-samples=200 --jit'),
    xfail_jit('contrib/gp/sv-dkl.py --epochs=1 --num-inducing=4 --jit'),
    xfail_jit('dmm/dmm.py --num-epochs=1 --jit'),
    xfail_jit('dmm/dmm.py --num-epochs=1 --num-iafs=1 --jit'),
    'eight_schools/mcmc.py --num-samples=500 --warmup-steps=100 --jit',
    'eight_schools/svi.py --num-epochs=1 --jit',
    'hmm.py --num-steps=1 --truncate=10 --model=1 --jit',
    'hmm.py --num-steps=1 --truncate=10 --model=2 --jit',
    'hmm.py --num-steps=1 --truncate=10 --model=3 --jit',
    'hmm.py --num-steps=1 --truncate=10 --model=4 --jit',
    'hmm.py --num-steps=1 --truncate=10 --model=5 --jit',
    'hmm.py --num-steps=1 --truncate=10 --model=7 --jit',
    xfail_jit('hmm.py --num-steps=1 --truncate=10 --model=1 --tmc --tmc-num-samples=2 --jit'),
    xfail_jit('hmm.py --num-steps=1 --truncate=10 --model=2 --tmc --tmc-num-samples=2 --jit'),
    xfail_jit('hmm.py --num-steps=1 --truncate=10 --model=3 --tmc --tmc-num-samples=2 --jit'),
    xfail_jit('hmm.py --num-steps=1 --truncate=10 --model=4 --tmc --tmc-num-samples=2 --jit'),
    'lda.py --num-steps=2 --num-words=100 --num-docs=100 --num-words-per-doc=8 --jit',
    'minipyro.py --backend=pyro --jit',
    'minipyro.py --jit',
    'sir_hmc.py -t=2 -w=2 -n=4 -d=2 -m=1 --enum --jit',
    'sir_hmc.py -t=2 -w=2 -n=4 -d=2 -p=10000 --sequential --jit',
    'sir_hmc.py -t=2 -w=2 -n=4 -p=10000 --jit',
    xfail_jit('vae/ss_vae_M2.py --num-epochs=1 --aux-loss --jit'),
    'vae/ss_vae_M2.py --num-epochs=1 --enum-discrete=parallel --jit',
    'vae/ss_vae_M2.py --num-epochs=1 --enum-discrete=sequential --jit',
    'vae/ss_vae_M2.py --num-epochs=1 --jit',
    'vae/vae.py --num-epochs=1 --jit',
    'vae/vae_comparison.py --num-epochs=1 --jit',
]


def test_coverage():
    cpu_tests = set((e if isinstance(e, str) else e.values[0]).split()[0] for e in CPU_EXAMPLES)
    cuda_tests = set((e if isinstance(e, str) else e.values[0]).split()[0] for e in CUDA_EXAMPLES)
    jit_tests = set((e if isinstance(e, str) else e.values[0]).split()[0] for e in JIT_EXAMPLES)
    for root, dirs, files in os.walk(EXAMPLES_DIR):
        for basename in files:
            if not basename.endswith('.py'):
                continue
            path = os.path.join(root, basename)
            with open(path) as f:
                text = f.read()
            example = os.path.relpath(path, EXAMPLES_DIR)
            if '__main__' in text:
                if example not in cpu_tests:
                    pytest.fail('Example: {} not covered in CPU_EXAMPLES.'.format(example))
                if '--cuda' in text and example not in cuda_tests:
                    pytest.fail('Example: {} not covered by CUDA_EXAMPLES.'.format(example))
                if '--jit' in text and example not in jit_tests:
                    pytest.fail('Example: {} not covered by JIT_EXAMPLES.'.format(example))


@pytest.mark.parametrize('example', CPU_EXAMPLES)
def test_cpu(example):
    logger.info('Running:\npython examples/{}'.format(example))
    example = example.split()
    filename, args = example[0], example[1:]
    filename = os.path.join(EXAMPLES_DIR, filename)
    check_call([sys.executable, filename] + args)


@requires_cuda
@pytest.mark.parametrize('example', CUDA_EXAMPLES)
def test_cuda(example):
    logger.info('Running:\npython examples/{}'.format(example))
    example = example.split()
    filename, args = example[0], example[1:]
    filename = os.path.join(EXAMPLES_DIR, filename)
    check_call([sys.executable, filename] + args)


@pytest.mark.parametrize('example', JIT_EXAMPLES)
def test_jit(example):
    logger.info('Running:\npython examples/{}'.format(example))
    example = example.split()
    filename, args = example[0], example[1:]
    filename = os.path.join(EXAMPLES_DIR, filename)
    check_call([sys.executable, filename] + args)<|MERGE_RESOLUTION|>--- conflicted
+++ resolved
@@ -41,11 +41,8 @@
     'contrib/epidemiology/sir.py -np=128 -t=2 -w=2 -n=4 -d=20 -p=1000 -f 2 -nb=8',
     'contrib/epidemiology/sir.py -np=128 -t=2 -w=2 -n=4 -d=20 -p=1000 -f 2 -hfm=3',
     'contrib/epidemiology/sir.py -np=128 -t=2 -w=2 -n=4 -d=20 -p=1000 -f 2 -a',
-<<<<<<< HEAD
+    'contrib/epidemiology/sir.py -np=128 -t=2 -w=2 -n=4 -d=20 -p=1000 -f 2 -o=0.2',
     'contrib/epidemiology/sir.py -np=128 -t=2 -w=2 -n=4 -d=20 -p=1000 -f 2 --relax',
-=======
-    'contrib/epidemiology/sir.py -np=128 -t=2 -w=2 -n=4 -d=20 -p=1000 -f 2 -o=0.2',
->>>>>>> 739d7a0d
     'contrib/epidemiology/regional.py -t=2 -w=2 -n=4 -r=3 -d=20 -p=1000 -f 2',
     'contrib/epidemiology/regional.py -t=2 -w=2 -n=4 -r=3 -d=20 -p=1000 -f 2 --haar',
     'contrib/epidemiology/regional.py -t=2 -w=2 -n=4 -r=3 -d=20 -p=1000 -f 2 -hfm=3',
