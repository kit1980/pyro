{
 "cells": [
  {
   "cell_type": "markdown",
   "metadata": {},
   "source": [
    "# Writing guides using EasyGuide\n",
    "\n",
    "This tutorial describes the [pyro.contrib.easyguide](http://docs.pyro.ai/en/stable/contrib.easyguide.html) module. This tutorial assumes the reader is already familiar with [SVI](http://pyro.ai/examples/svi_part_ii.html) and [tensor shapes](http://pyro.ai/examples/tensor_shapes.html).\n",
    "\n",
    "#### Summary\n",
    "\n",
    "- For simple black-box guides, try using components in [pyro.infer.autoguide](http://docs.pyro.ai/en/stable/infer.autoguide.html).\n",
    "- For more complex guides, try using components in [pyro.contrib.easyguide](http://docs.pyro.ai/en/stable/contrib.easyguide.html).\n",
    "- Decorate with `@easy_guide(model)`.\n",
    "- Select multiple model sites using `group = self.group(match=\"my_regex\")`.\n",
    "- Guide a group of sites by a single distribution using `group.sample(...)`.\n",
    "- Inspect concatenated group shape using `group.batch_shape`, `group.event_shape`, etc.\n",
    "- Use `self.plate(...)` instead of `pyro.plate(...)`.\n",
    "- To be compatible with subsampling, pass the `event_dim` arg to `pyro.param(...)`.\n",
    "- To MAP estimate model site \"foo\", use `foo = self.map_estimate(\"foo\")`.\n",
    "\n",
    "#### Table of contents\n",
    "\n",
    "- [Modeling time series data](#Modeling-time-series-data)\n",
    "- [Writing a guide without EasyGuide](#Writing-a-guide-without-EasyGuide)\n",
    "- [Using EasyGuide](#Using-EasyGuide)\n",
    "- [Amortized guides](#Amortized-guides)"
   ]
  },
  {
   "cell_type": "code",
   "execution_count": null,
   "metadata": {},
   "outputs": [],
   "source": [
    "import os\n",
    "import torch\n",
    "import pyro\n",
    "import pyro.distributions as dist\n",
    "from pyro.infer import SVI, Trace_ELBO\n",
    "from pyro.contrib.easyguide import easy_guide\n",
    "from pyro.optim import Adam\n",
    "from torch.distributions import constraints\n",
    "\n",
    "smoke_test = ('CI' in os.environ)\n",
<<<<<<< HEAD
    "assert pyro.__version__.startswith('1.5.2')"
=======
    "assert pyro.__version__.startswith('1.6.0')"
>>>>>>> a106882e
   ]
  },
  {
   "cell_type": "markdown",
   "metadata": {},
   "source": [
    "## Modeling time series data"
   ]
  },
  {
   "cell_type": "markdown",
   "metadata": {},
   "source": [
    "Consider a time-series model with a slowly-varying continuous latent state and Bernoulli observations with a logistic link function."
   ]
  },
  {
   "cell_type": "code",
   "execution_count": null,
   "metadata": {},
   "outputs": [],
   "source": [
    "def model(batch, subsample, full_size):\n",
    "    batch = list(batch)\n",
    "    num_time_steps = len(batch)\n",
    "    drift = pyro.sample(\"drift\", dist.LogNormal(-1, 0.5))\n",
    "    with pyro.plate(\"data\", full_size, subsample=subsample):\n",
    "        z = 0.\n",
    "        for t in range(num_time_steps):\n",
    "            z = pyro.sample(\"state_{}\".format(t),\n",
    "                            dist.Normal(z, drift))\n",
    "            batch[t] = pyro.sample(\"obs_{}\".format(t),\n",
    "                                   dist.Bernoulli(logits=z),\n",
    "                                   obs=batch[t])\n",
    "    return torch.stack(batch)"
   ]
  },
  {
   "cell_type": "markdown",
   "metadata": {},
   "source": [
    "Let's generate some data directly from the model."
   ]
  },
  {
   "cell_type": "code",
   "execution_count": null,
   "metadata": {},
   "outputs": [],
   "source": [
    "full_size = 100\n",
    "num_time_steps = 7\n",
    "pyro.set_rng_seed(123456789)\n",
    "data = model([None] * num_time_steps, torch.arange(full_size), full_size)\n",
    "assert data.shape == (num_time_steps, full_size)"
   ]
  },
  {
   "cell_type": "markdown",
   "metadata": {},
   "source": [
    "## Writing a guide without EasyGuide\n",
    "\n",
    "Consider a possible guide for this model where we point-estimate the `drift` parameter using a `Delta` distribution, and then model local time series using shared uncertainty but local means, using a `LowRankMultivariateNormal` distribution. There is a single global sample site which we can model with a `param` and `sample` statement. Then we sample a global pair of uncertainty parameters `cov_diag` and `cov_factor`. Next we sample a local `loc` parameter using `pyro.param(..., event_dim=...)` and an auxiliary sample site. Finally we unpack that auxiliary site into one element per time series. The auxiliary-unpacked-to-`Delta`s pattern is quite common."
   ]
  },
  {
   "cell_type": "code",
   "execution_count": null,
   "metadata": {},
   "outputs": [],
   "source": [
    "rank = 3\n",
    "    \n",
    "def guide(batch, subsample, full_size):\n",
    "    num_time_steps, batch_size = batch.shape\n",
    "\n",
    "    # MAP estimate the drift.\n",
    "    drift_loc = pyro.param(\"drift_loc\", lambda: torch.tensor(0.1),\n",
    "                           constraint=constraints.positive)\n",
    "    pyro.sample(\"drift\", dist.Delta(drift_loc))\n",
    "\n",
    "    # Model local states using shared uncertainty + local mean.\n",
    "    cov_diag = pyro.param(\"state_cov_diag\",\n",
    "                          lambda: torch.full((num_time_steps,), 0.01),\n",
    "                         constraint=constraints.positive)\n",
    "    cov_factor = pyro.param(\"state_cov_factor\",\n",
    "                            lambda: torch.randn(num_time_steps, rank) * 0.01)\n",
    "    with pyro.plate(\"data\", full_size, subsample=subsample):\n",
    "        # Sample local mean.\n",
    "        loc = pyro.param(\"state_loc\",\n",
    "                         lambda: torch.full((full_size, num_time_steps), 0.5),\n",
    "                         event_dim=1)\n",
    "        states = pyro.sample(\"states\",\n",
    "                             dist.LowRankMultivariateNormal(loc, cov_factor, cov_diag),\n",
    "                             infer={\"is_auxiliary\": True})\n",
    "        # Unpack the joint states into one sample site per time step.\n",
    "        for t in range(num_time_steps):\n",
    "            pyro.sample(\"state_{}\".format(t), dist.Delta(states[:, t]))"
   ]
  },
  {
   "cell_type": "markdown",
   "metadata": {},
   "source": [
    "Let's train using [SVI](http://docs.pyro.ai/en/stable/inference_algos.html#module-pyro.infer.svi) and [Trace_ELBO](http://docs.pyro.ai/en/stable/inference_algos.html#pyro.infer.trace_elbo.Trace_ELBO), manually batching data into small minibatches."
   ]
  },
  {
   "cell_type": "code",
   "execution_count": null,
   "metadata": {},
   "outputs": [],
   "source": [
    "def train(guide, num_epochs=1 if smoke_test else 101, batch_size=20):\n",
    "    full_size = data.size(-1)\n",
    "    pyro.get_param_store().clear()\n",
    "    pyro.set_rng_seed(123456789)\n",
    "    svi = SVI(model, guide, Adam({\"lr\": 0.02}), Trace_ELBO())\n",
    "    for epoch in range(num_epochs):\n",
    "        pos = 0\n",
    "        losses = []\n",
    "        while pos < full_size:\n",
    "            subsample = torch.arange(pos, pos + batch_size)\n",
    "            batch = data[:, pos:pos + batch_size]\n",
    "            pos += batch_size\n",
    "            losses.append(svi.step(batch, subsample, full_size=full_size))\n",
    "        epoch_loss = sum(losses) / len(losses)\n",
    "        if epoch % 10 == 0:\n",
    "            print(\"epoch {} loss = {}\".format(epoch, epoch_loss / data.numel()))"
   ]
  },
  {
   "cell_type": "code",
   "execution_count": null,
   "metadata": {},
   "outputs": [],
   "source": [
    "train(guide)"
   ]
  },
  {
   "cell_type": "markdown",
   "metadata": {},
   "source": [
    "## Using EasyGuide\n",
    "\n",
    "Now let's simplify using the `@easy_guide` decorator. Our modifications are:\n",
    "1. Decorate with `@easy_guide` and add `self` to args.\n",
    "2. Replace the `Delta` guide for drift with a simple `map_estimate()`.\n",
    "3. Select a `group` of model sites and read their concatenated `event_shape`.\n",
    "4. Replace the auxiliary site and `Delta` slices with a single `group.sample()`."
   ]
  },
  {
   "cell_type": "code",
   "execution_count": null,
   "metadata": {},
   "outputs": [],
   "source": [
    "@easy_guide(model)\n",
    "def guide(self, batch, subsample, full_size):\n",
    "    # MAP estimate the drift.\n",
    "    self.map_estimate(\"drift\")\n",
    "\n",
    "    # Model local states using shared uncertainty + local mean.\n",
    "    group = self.group(match=\"state_[0-9]*\")  # Selects all local variables.\n",
    "    cov_diag = pyro.param(\"state_cov_diag\",\n",
    "                          lambda: torch.full(group.event_shape, 0.01),\n",
    "                          constraint=constraints.positive)\n",
    "    cov_factor = pyro.param(\"state_cov_factor\",\n",
    "                            lambda: torch.randn(group.event_shape + (rank,)) * 0.01)\n",
    "    with self.plate(\"data\", full_size, subsample=subsample):\n",
    "        # Sample local mean.\n",
    "        loc = pyro.param(\"state_loc\",\n",
    "                         lambda: torch.full((full_size,) + group.event_shape, 0.5),\n",
    "                         event_dim=1)\n",
    "        # Automatically sample the joint latent, then unpack and replay model sites.\n",
    "        group.sample(\"states\", dist.LowRankMultivariateNormal(loc, cov_factor, cov_diag))"
   ]
  },
  {
   "cell_type": "markdown",
   "metadata": {},
   "source": [
    "Note we've used `group.event_shape` to determine the total flattened concatenated shape of all matched sites in the group."
   ]
  },
  {
   "cell_type": "code",
   "execution_count": null,
   "metadata": {},
   "outputs": [],
   "source": [
    "train(guide)"
   ]
  },
  {
   "cell_type": "markdown",
   "metadata": {},
   "source": [
    "## Amortized guides\n",
    "\n",
    "`EasyGuide` also makes it easy to write amortized guides (guides where we learn a function that predicts latent variables from data, rather than learning one parameter per datapoint). Let's modify the last guide to predict the latent `loc` as an affine function of observed data, rather than memorizing each data point's latent variable. This amortized guide is more useful in practice because it can handle new data."
   ]
  },
  {
   "cell_type": "code",
   "execution_count": null,
   "metadata": {},
   "outputs": [],
   "source": [
    "@easy_guide(model)\n",
    "def guide(self, batch, subsample, full_size):\n",
    "    num_time_steps, batch_size = batch.shape\n",
    "    self.map_estimate(\"drift\")\n",
    "\n",
    "    group = self.group(match=\"state_[0-9]*\")\n",
    "    cov_diag = pyro.param(\"state_cov_diag\",\n",
    "                          lambda: torch.full(group.event_shape, 0.01),\n",
    "                          constraint=constraints.positive)\n",
    "    cov_factor = pyro.param(\"state_cov_factor\",\n",
    "                            lambda: torch.randn(group.event_shape + (rank,)) * 0.01)\n",
    "\n",
    "    # Predict latent propensity as an affine function of observed data.\n",
    "    if not hasattr(self, \"nn\"):\n",
    "        self.nn = torch.nn.Linear(group.event_shape.numel(), group.event_shape.numel())\n",
    "        self.nn.weight.data.fill_(1.0 / num_time_steps)\n",
    "        self.nn.bias.data.fill_(-0.5)\n",
    "    pyro.module(\"state_nn\", self.nn)\n",
    "    with self.plate(\"data\", full_size, subsample=subsample):\n",
    "        loc = self.nn(batch.t())\n",
    "        group.sample(\"states\", dist.LowRankMultivariateNormal(loc, cov_factor, cov_diag))"
   ]
  },
  {
   "cell_type": "code",
   "execution_count": null,
   "metadata": {},
   "outputs": [],
   "source": [
    "train(guide)"
   ]
  },
  {
   "cell_type": "code",
   "execution_count": null,
   "metadata": {},
   "outputs": [],
   "source": []
  }
 ],
 "metadata": {
  "kernelspec": {
   "display_name": "Python 3",
   "language": "python",
   "name": "python3"
  },
  "language_info": {
   "codemirror_mode": {
    "name": "ipython",
    "version": 3
   },
   "file_extension": ".py",
   "mimetype": "text/x-python",
   "name": "python",
   "nbconvert_exporter": "python",
   "pygments_lexer": "ipython3",
   "version": "3.6.10"
  }
 },
 "nbformat": 4,
 "nbformat_minor": 2
}<|MERGE_RESOLUTION|>--- conflicted
+++ resolved
@@ -44,11 +44,7 @@
     "from torch.distributions import constraints\n",
     "\n",
     "smoke_test = ('CI' in os.environ)\n",
-<<<<<<< HEAD
-    "assert pyro.__version__.startswith('1.5.2')"
-=======
     "assert pyro.__version__.startswith('1.6.0')"
->>>>>>> a106882e
    ]
   },
   {
